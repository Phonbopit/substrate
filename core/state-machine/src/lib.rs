// Copyright 2017-2019 Parity Technologies (UK) Ltd.
// This file is part of Substrate.

// Substrate is free software: you can redistribute it and/or modify
// it under the terms of the GNU General Public License as published by
// the Free Software Foundation, either version 3 of the License, or
// (at your option) any later version.

// Substrate is distributed in the hope that it will be useful,
// but WITHOUT ANY WARRANTY; without even the implied warranty of
// MERCHANTABILITY or FITNESS FOR A PARTICULAR PURPOSE.  See the
// GNU General Public License for more details.

// You should have received a copy of the GNU General Public License
// along with Substrate.  If not, see <http://www.gnu.org/licenses/>.

//! Substrate state machine implementation.

#![warn(missing_docs)]

use std::{fmt, panic::UnwindSafe, result, marker::PhantomData};
use log::warn;
use hash_db::Hasher;
use codec::{Decode, Encode};
use primitives::{
	storage::well_known_keys, NativeOrEncoded, NeverNativeValue, offchain::{self, NeverOffchainExt},
	traits::{BareCryptoStorePtr, CodeExecutor},
};

pub mod backend;
mod changes_trie;
mod error;
mod ext;
mod testing;
mod basic;
mod overlayed_changes;
mod proving_backend;
mod trie_backend;
mod trie_backend_essence;

use overlayed_changes::OverlayedChangeSet;
pub use trie::{TrieMut, DBValue, MemoryDB};
pub use trie::trie_types::{Layout, TrieDBMut};
pub use testing::TestExternalities;
pub use basic::BasicExternalities;
pub use ext::Ext;
pub use backend::Backend;
pub use changes_trie::{
	AnchorBlockId as ChangesTrieAnchorBlockId,
	Storage as ChangesTrieStorage,
	RootsStorage as ChangesTrieRootsStorage,
	InMemoryStorage as InMemoryChangesTrieStorage,
	BuildCache as ChangesTrieBuildCache,
	CacheAction as ChangesTrieCacheAction,
	ConfigurationRange as ChangesTrieConfigurationRange,
	key_changes, key_changes_proof, key_changes_proof_check,
	prune as prune_changes_tries,
	oldest_non_pruned_trie as oldest_non_pruned_changes_trie,
};
pub use overlayed_changes::OverlayedChanges;
pub use proving_backend::{
	create_proof_check_backend, create_proof_check_backend_storage,
	Recorder as ProofRecorder, ProvingBackend,
};
pub use trie_backend_essence::{TrieBackendStorage, Storage};
pub use trie_backend::TrieBackend;
pub use error::{Error, ExecutionError};

type CallResult<R, E> = Result<NativeOrEncoded<R>, E>;

type DefaultHandler<R, E> = fn(CallResult<R, E>, CallResult<R, E>) -> CallResult<R, E>;

/// Type of changes trie transaction.
pub type ChangesTrieTransaction<H, N> = (
	MemoryDB<H>,
	ChangesTrieCacheAction<<H as Hasher>::Out, N>,
);

<<<<<<< HEAD
/// A wrapper around a child storage key.
///
/// This wrapper ensures that the child storage key is correct and properly used. It is
/// impossible to create an instance of this struct without providing a correct `storage_key`.
pub struct ChildStorageKey<'a, H: Hasher> {
	storage_key: Cow<'a, [u8]>,
	_hasher: PhantomData<H>,
}

impl<'a, H: Hasher> ChildStorageKey<'a, H> {
	fn new(storage_key: Cow<'a, [u8]>) -> Option<Self> {
		if !trie::is_child_trie_key_valid::<Layout<H>>(&storage_key) {
			return None;
		}

		Some(ChildStorageKey {
			storage_key,
			_hasher: PhantomData,
		})
	}

	/// Create a new `ChildStorageKey` from a vector.
	///
	/// `storage_key` has should start with `:child_storage:default:`
	/// See `is_child_trie_key_valid` for more details.
	pub fn from_vec(key: Vec<u8>) -> Option<Self> {
		Self::new(Cow::Owned(key))
	}

	/// Create a new `ChildStorageKey` from a slice.
	///
	/// `storage_key` has should start with `:child_storage:default:`
	/// See `is_child_trie_key_valid` for more details.
	pub fn from_slice(key: &'a [u8]) -> Option<Self> {
		Self::new(Cow::Borrowed(key))
	}

	/// Get access to the byte representation of the storage key.
	///
	/// This key is guaranteed to be correct.
	pub fn as_ref(&self) -> &[u8] {
		&*self.storage_key
	}

	/// Destruct this instance into an owned vector that represents the storage key.
	///
	/// This key is guaranteed to be correct.
	pub fn into_owned(self) -> Vec<u8> {
		self.storage_key.into_owned()
	}
}

/// State Machine Error bound.
///
/// This should reflect WASM error type bound for future compatibility.
pub trait Error: 'static + fmt::Debug + fmt::Display + Send {}

impl Error for ExecutionError {}

/// Externalities Error.
///
/// Externalities are not really allowed to have errors, since it's assumed that dependent code
/// would not be executed unless externalities were available. This is included for completeness,
/// and as a transition away from the pre-existing framework.
#[derive(Debug, Eq, PartialEq)]
pub enum ExecutionError {
	/// Backend error.
	Backend(String),
	/// The entry `:code` doesn't exist in storage so there's no way we can execute anything.
	CodeEntryDoesNotExist,
	/// Backend is incompatible with execution proof generation process.
	UnableToGenerateProof,
	/// Invalid execution proof.
	InvalidProof,
}

impl fmt::Display for ExecutionError {
	fn fmt(&self, f: &mut fmt::Formatter) -> fmt::Result { write!(f, "Externalities Error") }
}

type CallResult<R, E> = Result<NativeOrEncoded<R>, E>;

/// Externalities: pinned to specific active address.
pub trait Externalities<H: Hasher> {
	/// Read runtime storage.
	fn storage(&self, key: &[u8]) -> Option<Vec<u8>>;

	/// Get storage value hash. This may be optimized for large values.
	fn storage_hash(&self, key: &[u8]) -> Option<H::Out> {
		self.storage(key).map(|v| H::hash(&v))
	}

	/// Get child storage value hash. This may be optimized for large values.
	fn child_storage_hash(&self, storage_key: ChildStorageKey<H>, key: &[u8]) -> Option<H::Out> {
		self.child_storage(storage_key, key).map(|v| H::hash(&v))
	}

	/// Read original runtime storage, ignoring any overlayed changes.
	fn original_storage(&self, key: &[u8]) -> Option<Vec<u8>>;

	/// Read original runtime child storage, ignoring any overlayed changes.
	fn original_child_storage(&self, storage_key: ChildStorageKey<H>, key: &[u8]) -> Option<Vec<u8>>;

	/// Get original storage value hash, ignoring any overlayed changes.
	/// This may be optimized for large values.
	fn original_storage_hash(&self, key: &[u8]) -> Option<H::Out> {
		self.original_storage(key).map(|v| H::hash(&v))
	}

	/// Get original child storage value hash, ignoring any overlayed changes.
	/// This may be optimized for large values.
	fn original_child_storage_hash(
		&self,
		storage_key: ChildStorageKey<H>,
		key: &[u8],
	) -> Option<H::Out> {
		self.original_child_storage(storage_key, key).map(|v| H::hash(&v))
	}

	/// Read child runtime storage.
	fn child_storage(&self, storage_key: ChildStorageKey<H>, key: &[u8]) -> Option<Vec<u8>>;

	/// Set storage entry `key` of current contract being called (effective immediately).
	fn set_storage(&mut self, key: Vec<u8>, value: Vec<u8>) {
		self.place_storage(key, Some(value));
	}

	/// Set child storage entry `key` of current contract being called (effective immediately).
	fn set_child_storage(&mut self, storage_key: ChildStorageKey<H>, key: Vec<u8>, value: Vec<u8>) {
		self.place_child_storage(storage_key, key, Some(value))
	}

	/// Clear a storage entry (`key`) of current contract being called (effective immediately).
	fn clear_storage(&mut self, key: &[u8]) {
		self.place_storage(key.to_vec(), None);
	}

	/// Clear a child storage entry (`key`) of current contract being called (effective immediately).
	fn clear_child_storage(&mut self, storage_key: ChildStorageKey<H>, key: &[u8]) {
		self.place_child_storage(storage_key, key.to_vec(), None)
	}

	/// Whether a storage entry exists.
	fn exists_storage(&self, key: &[u8]) -> bool {
		self.storage(key).is_some()
	}

	/// Whether a child storage entry exists.
	fn exists_child_storage(&self, storage_key: ChildStorageKey<H>, key: &[u8]) -> bool {
		self.child_storage(storage_key, key).is_some()
	}

	/// Clear an entire child storage.
	fn kill_child_storage(&mut self, storage_key: ChildStorageKey<H>);

	/// Clear storage entries which keys are start with the given prefix.
	fn clear_prefix(&mut self, prefix: &[u8]);

	/// Clear child storage entries which keys are start with the given prefix.
	fn clear_child_prefix(&mut self, storage_key: ChildStorageKey<H>, prefix: &[u8]);

	/// Set or clear a storage entry (`key`) of current contract being called (effective immediately).
	fn place_storage(&mut self, key: Vec<u8>, value: Option<Vec<u8>>);

	/// Set or clear a child storage entry. Return whether the operation succeeds.
	fn place_child_storage(&mut self, storage_key: ChildStorageKey<H>, key: Vec<u8>, value: Option<Vec<u8>>);

	/// Get the identity of the chain.
	fn chain_id(&self) -> u64;

	/// Get the trie root of the current storage map. This will also update all child storage keys in the top-level storage map.
	fn storage_root(&mut self) -> H::Out where H::Out: Ord;

	/// Get the trie root of a child storage map. This will also update the value of the child
	/// storage keys in the top-level storage map.
	/// If the storage root equals the default hash as defined by the trie, the key in the top-level
	/// storage map will be removed.
	fn child_storage_root(&mut self, storage_key: ChildStorageKey<H>) -> Vec<u8>;

	/// Get the change trie root of the current storage overlay at a block with given parent.
	fn storage_changes_root(&mut self, parent: H::Out) -> Result<Option<H::Out>, ()> where H::Out: Ord;

	/// Returns offchain externalities extension if present.
	fn offchain(&mut self) -> Option<&mut dyn offchain::Externalities>;

	/// Create a new transactional layer.
	fn storage_start_transaction(&mut self);

	/// Discard a transactional layer, pending changes of every trasaction below this layer are
	/// dropped (including committed changes) .
	fn storage_discard_transaction(&mut self);

	/// Commit a transactional layer. The changes stay attached to parent transaction layer.
	fn storage_commit_transaction(&mut self);
	
	/// Returns the keystore.
	fn keystore(&self) -> Option<BareCryptoStorePtr>;
}

/// An implementation of offchain extensions that should never be triggered.
pub enum NeverOffchainExt {}

impl NeverOffchainExt {
	/// Create new offchain extensions.
	pub fn new<'a>() -> Option<&'a mut Self> {
		None
	}
}

impl offchain::Externalities for NeverOffchainExt {
	fn is_validator(&self) -> bool {
		unreachable!()
	}

	fn submit_transaction(&mut self, _extrinsic: Vec<u8>) -> Result<(), ()> {
		unreachable!()
	}

	fn network_state(
		&self,
	) -> Result<offchain::OpaqueNetworkState, ()> {
		unreachable!()
	}

	fn timestamp(&mut self) -> offchain::Timestamp {
		unreachable!()
	}

	fn sleep_until(&mut self, _deadline: offchain::Timestamp) {
		unreachable!()
	}

	fn random_seed(&mut self) -> [u8; 32] {
		unreachable!()
	}

	fn local_storage_set(&mut self, _kind: offchain::StorageKind, _key: &[u8], _value: &[u8]) {
		unreachable!()
	}

	fn local_storage_compare_and_set(
		&mut self,
		_kind: offchain::StorageKind,
		_key: &[u8],
		_old_value: Option<&[u8]>,
		_new_value: &[u8],
	) -> bool {
		unreachable!()
	}

	fn local_storage_get(&mut self, _kind: offchain::StorageKind, _key: &[u8]) -> Option<Vec<u8>> {
		unreachable!()
	}

	fn http_request_start(
		&mut self,
		_method: &str,
		_uri: &str,
		_meta: &[u8]
	) -> Result<offchain::HttpRequestId, ()> {
		unreachable!()
	}

	fn http_request_add_header(
		&mut self,
		_request_id: offchain::HttpRequestId,
		_name: &str,
		_value: &str
	) -> Result<(), ()> {
		unreachable!()
	}

	fn http_request_write_body(
		&mut self,
		_request_id: offchain::HttpRequestId,
		_chunk: &[u8],
		_deadline: Option<offchain::Timestamp>
	) -> Result<(), offchain::HttpError> {
		unreachable!()
	}

	fn http_response_wait(
		&mut self,
		_ids: &[offchain::HttpRequestId],
		_deadline: Option<offchain::Timestamp>
	) -> Vec<offchain::HttpRequestStatus> {
		unreachable!()
	}

	fn http_response_headers(
		&mut self,
		_request_id: offchain::HttpRequestId
	) -> Vec<(Vec<u8>, Vec<u8>)> {
		unreachable!()
	}

	fn http_response_read_body(
		&mut self,
		_request_id: offchain::HttpRequestId,
		_buffer: &mut [u8],
		_deadline: Option<offchain::Timestamp>
	) -> Result<usize, offchain::HttpError> {
		unreachable!()
	}
}

/// Code execution engine.
pub trait CodeExecutor<H: Hasher>: Sized + Send + Sync {
	/// Externalities error type.
	type Error: Error;

	/// Call a given method in the runtime. Returns a tuple of the result (either the output data
	/// or an execution error) together with a `bool`, which is true if native execution was used.
	fn call<
		E: Externalities<H>, R: Encode + Decode + PartialEq, NC: FnOnce() -> result::Result<R, &'static str> + UnwindSafe
	>(
		&self,
		ext: &mut E,
		method: &str,
		data: &[u8],
		use_native: bool,
		native_call: Option<NC>,
	) -> (CallResult<R, Self::Error>, bool);
}

=======
>>>>>>> 1fe6aaea
/// Strategy for executing a call into the runtime.
#[derive(Copy, Clone, Eq, PartialEq, Debug)]
pub enum ExecutionStrategy {
	/// Execute with the native equivalent if it is compatible with the given wasm module; otherwise fall back to the wasm.
	NativeWhenPossible,
	/// Use the given wasm module.
	AlwaysWasm,
	/// Run with both the wasm and the native variant (if compatible). Report any discrepency as an error.
	Both,
	/// First native, then if that fails or is not possible, wasm.
	NativeElseWasm,
}

/// Storage backend trust level.
#[derive(Debug, Clone)]
pub enum BackendTrustLevel {
	/// Panics from trusted backends are considered justified, and never caught.
	Trusted,
	/// Panics from untrusted backend are caught and interpreted as runtime error.
	/// Untrusted backend may be missing some parts of the trie, so panics are not considered
	/// fatal.
	Untrusted,
}

/// Like `ExecutionStrategy` only it also stores a handler in case of consensus failure.
#[derive(Clone)]
pub enum ExecutionManager<F> {
	/// Execute with the native equivalent if it is compatible with the given wasm module; otherwise fall back to the wasm.
	NativeWhenPossible,
	/// Use the given wasm module. The backend on which code is executed code could be
	/// trusted to provide all storage or not (i.e. the light client cannot be trusted to provide
	/// for all storage queries since the storage entries it has come from an external node).
	AlwaysWasm(BackendTrustLevel),
	/// Run with both the wasm and the native variant (if compatible). Call `F` in the case of any discrepency.
	Both(F),
	/// First native, then if that fails or is not possible, wasm.
	NativeElseWasm,
}

impl<'a, F> From<&'a ExecutionManager<F>> for ExecutionStrategy {
	fn from(s: &'a ExecutionManager<F>) -> Self {
		match *s {
			ExecutionManager::NativeWhenPossible => ExecutionStrategy::NativeWhenPossible,
			ExecutionManager::AlwaysWasm(_) => ExecutionStrategy::AlwaysWasm,
			ExecutionManager::NativeElseWasm => ExecutionStrategy::NativeElseWasm,
			ExecutionManager::Both(_) => ExecutionStrategy::Both,
		}
	}
}

impl ExecutionStrategy {
	/// Gets the corresponding manager for the execution strategy.
	pub fn get_manager<E: fmt::Debug, R: Decode + Encode>(
		self,
	) -> ExecutionManager<DefaultHandler<R, E>> {
		match self {
			ExecutionStrategy::AlwaysWasm => ExecutionManager::AlwaysWasm(BackendTrustLevel::Trusted),
			ExecutionStrategy::NativeWhenPossible => ExecutionManager::NativeWhenPossible,
			ExecutionStrategy::NativeElseWasm => ExecutionManager::NativeElseWasm,
			ExecutionStrategy::Both => ExecutionManager::Both(|wasm_result, native_result| {
				warn!(
					"Consensus error between wasm {:?} and native {:?}. Using wasm.",
					wasm_result,
					native_result
				);
				wasm_result
			}),
		}
	}
}

/// Evaluate to ExecutionManager::NativeElseWasm, without having to figure out the type.
pub fn native_else_wasm<E, R: Decode>() -> ExecutionManager<DefaultHandler<R, E>> {
	ExecutionManager::NativeElseWasm
}

/// Evaluate to ExecutionManager::AlwaysWasm with trusted backend, without having to figure out the type.
fn always_wasm<E, R: Decode>() -> ExecutionManager<DefaultHandler<R, E>> {
	ExecutionManager::AlwaysWasm(BackendTrustLevel::Trusted)
}

/// Evaluate ExecutionManager::AlwaysWasm with untrusted backend, without having to figure out the type.
fn always_untrusted_wasm<E, R: Decode>() -> ExecutionManager<DefaultHandler<R, E>> {
	ExecutionManager::AlwaysWasm(BackendTrustLevel::Untrusted)
}

/// The substrate state machine.
pub struct StateMachine<'a, B, H, N, T, O, Exec> {
	backend: B,
	changes_trie_storage: Option<&'a T>,
	offchain_ext: Option<&'a mut O>,
	overlay: &'a mut OverlayedChanges,
	exec: &'a Exec,
	method: &'a str,
	call_data: &'a [u8],
	keystore: Option<BareCryptoStorePtr>,
	_hasher: PhantomData<(H, N)>,
}

impl<'a, B, H, N, T, O, Exec> StateMachine<'a, B, H, N, T, O, Exec> where
	H: Hasher,
	Exec: CodeExecutor<H>,
	B: Backend<H>,
	T: ChangesTrieStorage<H, N>,
	O: offchain::Externalities,
	H::Out: Ord + 'static,
	N: crate::changes_trie::BlockNumber,
{
	/// Creates new substrate state machine.
	pub fn new(
		backend: B,
		changes_trie_storage: Option<&'a T>,
		offchain_ext: Option<&'a mut O>,
		overlay: &'a mut OverlayedChanges,
		exec: &'a Exec,
		method: &'a str,
		call_data: &'a [u8],
		keystore: Option<BareCryptoStorePtr>,
	) -> Self {
		Self {
			backend,
			changes_trie_storage,
			offchain_ext,
			overlay,
			exec,
			method,
			call_data,
			keystore,
			_hasher: PhantomData,
		}
	}

	/// Execute a call using the given state backend, overlayed changes, and call executor.
	/// Produces a state-backend-specific "transaction" which can be used to apply the changes
	/// to the backing store, such as the disk.
	///
	/// On an error, no prospective changes are written to the overlay.
	///
	/// Note: changes to code will be in place if this call is made again. For running partial
	/// blocks (e.g. a transaction at a time), ensure a different method is used.
	pub fn execute(
		&mut self,
		strategy: ExecutionStrategy,
	) -> Result<(Vec<u8>, (B::Transaction, H::Out), Option<ChangesTrieTransaction<H, N>>), Box<dyn Error>> {
		// We are not giving a native call and thus we are sure that the result can never be a native
		// value.
		self.execute_using_consensus_failure_handler::<_, NeverNativeValue, fn() -> _>(
			strategy.get_manager(),
			true,
			None,
		)
		.map(|(result, storage_tx, changes_tx)| (
			result.into_encoded(),
			storage_tx.expect("storage_tx is always computed when compute_tx is true; qed"),
			changes_tx,
		))
	}

	fn execute_aux<R, NC>(
		&mut self,
		compute_tx: bool,
		use_native: bool,
		native_call: Option<NC>,
	) -> (
		CallResult<R, Exec::Error>,
		bool,
		Option<(B::Transaction, H::Out)>,
		Option<ChangesTrieTransaction<H, N>>,
	) where
		R: Decode + Encode + PartialEq,
		NC: FnOnce() -> result::Result<R, &'static str> + UnwindSafe,
	{
		let mut externalities = ext::Ext::new(
			self.overlay,
			&self.backend,
			self.changes_trie_storage,
			self.offchain_ext.as_mut().map(|x| &mut **x),
			self.keystore.clone(),
		);
		let (result, was_native) = self.exec.call(
			&mut externalities,
			self.method,
			self.call_data,
			use_native,
			native_call,
		);
		let (storage_delta, changes_delta) = if compute_tx {
			let (storage_delta, changes_delta) = externalities.transaction();
			(Some(storage_delta), changes_delta)
		} else {
			(None, None)
		};
		(result, was_native, storage_delta, changes_delta)
	}

	fn execute_call_with_both_strategy<Handler, R, NC>(
		&mut self,
		compute_tx: bool,
		mut native_call: Option<NC>,
		orig_changes: OverlayedChangeSet,
		on_consensus_failure: Handler,
	) -> (CallResult<R, Exec::Error>, Option<(B::Transaction, H::Out)>, Option<ChangesTrieTransaction<H, N>>) where
		R: Decode + Encode + PartialEq,
		NC: FnOnce() -> result::Result<R, &'static str> + UnwindSafe,
		Handler: FnOnce(
			CallResult<R, Exec::Error>,
			CallResult<R, Exec::Error>
		) -> CallResult<R, Exec::Error>
	{
		let (result, was_native, storage_delta, changes_delta) = self.execute_aux(
			compute_tx,
			true,
			native_call.take(),
		);

		if was_native {
<<<<<<< HEAD
			self.overlay.changes = orig_changes.clone();
			let (wasm_result, _, wasm_storage_delta, wasm_changes_delta) = self.execute_aux(compute_tx, false, native_call);
=======
			self.overlay.prospective = orig_prospective.clone();
			let (wasm_result, _, wasm_storage_delta, wasm_changes_delta) = self.execute_aux(
				compute_tx,
				false,
				native_call,
			);
>>>>>>> 1fe6aaea

			if (result.is_ok() && wasm_result.is_ok()
				&& result.as_ref().ok() == wasm_result.as_ref().ok())
				|| result.is_err() && wasm_result.is_err() {
				(result, storage_delta, changes_delta)
			} else {
				(on_consensus_failure(wasm_result, result), wasm_storage_delta, wasm_changes_delta)
			}
		} else {
			(result, storage_delta, changes_delta)
		}
	}

	fn execute_call_with_native_else_wasm_strategy<R, NC>(
		&mut self,
		compute_tx: bool,
		mut native_call: Option<NC>,
		orig_changes: OverlayedChangeSet,
	) -> (CallResult<R, Exec::Error>, Option<(B::Transaction, H::Out)>, Option<ChangesTrieTransaction<H, N>>) where
		R: Decode + Encode + PartialEq,
		NC: FnOnce() -> result::Result<R, &'static str> + UnwindSafe,
	{
		let (result, was_native, storage_delta, changes_delta) = self.execute_aux(
			compute_tx,
			true,
			native_call.take(),
		);

		if !was_native || result.is_ok() {
			(result, storage_delta, changes_delta)
		} else {
<<<<<<< HEAD
			self.overlay.changes = orig_changes.clone();
			let (wasm_result, _, wasm_storage_delta, wasm_changes_delta) = self.execute_aux(compute_tx, false, native_call);
=======
			self.overlay.prospective = orig_prospective.clone();
			let (wasm_result, _, wasm_storage_delta, wasm_changes_delta) = self.execute_aux(
				compute_tx,
				false,
				native_call,
			);
>>>>>>> 1fe6aaea
			(wasm_result, wasm_storage_delta, wasm_changes_delta)
		}
	}

	/// Execute a call using the given state backend, overlayed changes, and call executor.
	/// Produces a state-backend-specific "transaction" which can be used to apply the changes
	/// to the backing store, such as the disk.
	///
	/// On an error, no prospective changes are written to the overlay.
	///
	/// Note: changes to code will be in place if this call is made again. For running partial
	/// blocks (e.g. a transaction at a time), ensure a different method is used.
	pub fn execute_using_consensus_failure_handler<Handler, R, NC>(
		&mut self,
		manager: ExecutionManager<Handler>,
		compute_tx: bool,
		mut native_call: Option<NC>,
	) -> Result<(
		NativeOrEncoded<R>,
		Option<(B::Transaction, H::Out)>,
		Option<ChangesTrieTransaction<H, N>>,
	), Box<dyn Error>> where
		R: Decode + Encode + PartialEq,
		NC: FnOnce() -> result::Result<R, &'static str> + UnwindSafe,
		Handler: FnOnce(
			CallResult<R, Exec::Error>,
			CallResult<R, Exec::Error>,
		) -> CallResult<R, Exec::Error>
	{
		// read changes trie configuration. The reason why we're doing it here instead of the
		// `OverlayedChanges` constructor is that we need proofs for this read as a part of
		// proof-of-execution on light clients. And the proof is recorded by the backend which
		// is created after OverlayedChanges

		let init_overlay = |overlay: &mut OverlayedChanges, final_check: bool, backend: &B| {
			let changes_trie_config = try_read_overlay_value(
				overlay,
				backend,
				well_known_keys::CHANGES_TRIE_CONFIG
			)?;
			set_changes_trie_config(overlay, changes_trie_config, final_check)
		};
		init_overlay(self.overlay, false, &self.backend)?;

		let result = {
			let orig_changes = self.overlay.changes.clone();

			let (result, storage_delta, changes_delta) = match manager {
				ExecutionManager::Both(on_consensus_failure) => {
<<<<<<< HEAD
					self.execute_call_with_both_strategy(compute_tx, native_call.take(), orig_changes, on_consensus_failure)
				},
				ExecutionManager::NativeElseWasm => {
					self.execute_call_with_native_else_wasm_strategy(compute_tx, native_call.take(), orig_changes)
=======
					self.execute_call_with_both_strategy(
						compute_tx,
						native_call.take(),
						orig_prospective,
						on_consensus_failure,
					)
				},
				ExecutionManager::NativeElseWasm => {
					self.execute_call_with_native_else_wasm_strategy(
						compute_tx,
						native_call.take(),
						orig_prospective,
					)
>>>>>>> 1fe6aaea
				},
				ExecutionManager::AlwaysWasm(trust_level) => {
					let _abort_guard = match trust_level {
						BackendTrustLevel::Trusted => None,
						BackendTrustLevel::Untrusted => Some(panic_handler::AbortGuard::never_abort()),
					};
					let res = self.execute_aux(compute_tx, false, native_call);
					(res.0, res.2, res.3)
				},
				ExecutionManager::NativeWhenPossible => {
					let res = self.execute_aux(compute_tx, true, native_call);
					(res.0, res.2, res.3)
				},
			};
			result.map(move |out| (out, storage_delta, changes_delta))
		};

		if result.is_ok() {
			init_overlay(self.overlay, true, &self.backend)?;
		}

		result.map_err(|e| Box::new(e) as _)
	}
}

/// Prove execution using the given state backend, overlayed changes, and call executor.
pub fn prove_execution<B, H, Exec>(
	mut backend: B,
	overlay: &mut OverlayedChanges,
	exec: &Exec,
	method: &str,
	call_data: &[u8],
	keystore: Option<BareCryptoStorePtr>,
) -> Result<(Vec<u8>, Vec<Vec<u8>>), Box<dyn Error>>
where
	B: Backend<H>,
	H: Hasher,
	Exec: CodeExecutor<H>,
	H::Out: Ord + 'static,
{
	let trie_backend = backend.as_trie_backend()
		.ok_or_else(|| Box::new(ExecutionError::UnableToGenerateProof) as Box<dyn Error>)?;
	prove_execution_on_trie_backend(trie_backend, overlay, exec, method, call_data, keystore)
}

/// Prove execution using the given trie backend, overlayed changes, and call executor.
/// Produces a state-backend-specific "transaction" which can be used to apply the changes
/// to the backing store, such as the disk.
/// Execution proof is the set of all 'touched' storage DBValues from the backend.
///
/// On an error, no prospective changes are written to the overlay.
///
/// Note: changes to code will be in place if this call is made again. For running partial
/// blocks (e.g. a transaction at a time), ensure a different method is used.
pub fn prove_execution_on_trie_backend<S, H, Exec>(
	trie_backend: &TrieBackend<S, H>,
	overlay: &mut OverlayedChanges,
	exec: &Exec,
	method: &str,
	call_data: &[u8],
	keystore: Option<BareCryptoStorePtr>,
) -> Result<(Vec<u8>, Vec<Vec<u8>>), Box<dyn Error>>
where
	S: trie_backend_essence::TrieBackendStorage<H>,
	H: Hasher,
	Exec: CodeExecutor<H>,
	H::Out: Ord + 'static,
{
	let proving_backend = proving_backend::ProvingBackend::new(trie_backend);
	let mut sm = StateMachine::<_, H, _, InMemoryChangesTrieStorage<H, u64>, _, Exec>::new(
		proving_backend, None, NeverOffchainExt::new(), overlay, exec, method, call_data, keystore,
	);

	let (result, _, _) = sm.execute_using_consensus_failure_handler::<_, NeverNativeValue, fn() -> _>(
		always_wasm(),
		false,
		None,
	)?;
	let proof = sm.backend.extract_proof();
	Ok((result.into_encoded(), proof))
}

/// Check execution proof, generated by `prove_execution` call.
pub fn execution_proof_check<H, Exec>(
	root: H::Out,
	proof: Vec<Vec<u8>>,
	overlay: &mut OverlayedChanges,
	exec: &Exec,
	method: &str,
	call_data: &[u8],
	keystore: Option<BareCryptoStorePtr>,
) -> Result<Vec<u8>, Box<dyn Error>>
where
	H: Hasher,
	Exec: CodeExecutor<H>,
	H::Out: Ord + 'static,
{
	let trie_backend = create_proof_check_backend::<H>(root.into(), proof)?;
	execution_proof_check_on_trie_backend(&trie_backend, overlay, exec, method, call_data, keystore)
}

/// Check execution proof on proving backend, generated by `prove_execution` call.
pub fn execution_proof_check_on_trie_backend<H, Exec>(
	trie_backend: &TrieBackend<MemoryDB<H>, H>,
	overlay: &mut OverlayedChanges,
	exec: &Exec,
	method: &str,
	call_data: &[u8],
	keystore: Option<BareCryptoStorePtr>,
) -> Result<Vec<u8>, Box<dyn Error>>
where
	H: Hasher,
	Exec: CodeExecutor<H>,
	H::Out: Ord + 'static,
{
	let mut sm = StateMachine::<_, H, _, InMemoryChangesTrieStorage<H, u64>, _, Exec>::new(
		trie_backend, None, NeverOffchainExt::new(), overlay, exec, method, call_data, keystore,
	);

	sm.execute_using_consensus_failure_handler::<_, NeverNativeValue, fn() -> _>(
		always_untrusted_wasm(),
		false,
		None,
	).map(|(result, _, _)| result.into_encoded())
}

/// Generate storage read proof.
pub fn prove_read<B, H>(
	mut backend: B,
	key: &[u8]
) -> Result<(Option<Vec<u8>>, Vec<Vec<u8>>), Box<dyn Error>>
where
	B: Backend<H>,
	H: Hasher,
	H::Out: Ord,
{
	let trie_backend = backend.as_trie_backend()
		.ok_or_else(
			|| Box::new(ExecutionError::UnableToGenerateProof) as Box<dyn Error>
		)?;
	prove_read_on_trie_backend(trie_backend, key)
}

/// Generate child storage read proof.
pub fn prove_child_read<B, H>(
	mut backend: B,
	storage_key: &[u8],
	key: &[u8],
) -> Result<(Option<Vec<u8>>, Vec<Vec<u8>>), Box<dyn Error>>
where
	B: Backend<H>,
	H: Hasher,
	H::Out: Ord,
{
	let trie_backend = backend.as_trie_backend()
		.ok_or_else(|| Box::new(ExecutionError::UnableToGenerateProof) as Box<dyn Error>)?;
	prove_child_read_on_trie_backend(trie_backend, storage_key, key)
}

/// Generate storage read proof on pre-created trie backend.
pub fn prove_read_on_trie_backend<S, H>(
	trie_backend: &TrieBackend<S, H>,
	key: &[u8]
) -> Result<(Option<Vec<u8>>, Vec<Vec<u8>>), Box<dyn Error>>
where
	S: trie_backend_essence::TrieBackendStorage<H>,
	H: Hasher,
	H::Out: Ord,
{
	let proving_backend = proving_backend::ProvingBackend::<_, H>::new(trie_backend);
	let result = proving_backend.storage(key).map_err(|e| Box::new(e) as Box<dyn Error>)?;
	Ok((result, proving_backend.extract_proof()))
}

/// Generate storage read proof on pre-created trie backend.
pub fn prove_child_read_on_trie_backend<S, H>(
	trie_backend: &TrieBackend<S, H>,
	storage_key: &[u8],
	key: &[u8]
) -> Result<(Option<Vec<u8>>, Vec<Vec<u8>>), Box<dyn Error>>
where
	S: trie_backend_essence::TrieBackendStorage<H>,
	H: Hasher,
	H::Out: Ord,
{
	let proving_backend = proving_backend::ProvingBackend::<_, H>::new(trie_backend);
	let result = proving_backend.child_storage(storage_key, key)
		.map_err(|e| Box::new(e) as Box<dyn Error>)?;
	Ok((result, proving_backend.extract_proof()))
}

/// Check storage read proof, generated by `prove_read` call.
pub fn read_proof_check<H>(
	root: H::Out,
	proof: Vec<Vec<u8>>,
	key: &[u8],
) -> Result<Option<Vec<u8>>, Box<dyn Error>>
where
	H: Hasher,
	H::Out: Ord,
{
	let proving_backend = create_proof_check_backend::<H>(root, proof)?;
	read_proof_check_on_proving_backend(&proving_backend, key)
}

/// Check child storage read proof, generated by `prove_child_read` call.
pub fn read_child_proof_check<H>(
	root: H::Out,
	proof: Vec<Vec<u8>>,
	storage_key: &[u8],
	key: &[u8],
) -> Result<Option<Vec<u8>>, Box<dyn Error>>
where
	H: Hasher,
	H::Out: Ord,
{
	let proving_backend = create_proof_check_backend::<H>(root, proof)?;
	read_child_proof_check_on_proving_backend(&proving_backend, storage_key, key)
}

/// Check storage read proof on pre-created proving backend.
pub fn read_proof_check_on_proving_backend<H>(
	proving_backend: &TrieBackend<MemoryDB<H>, H>,
	key: &[u8],
) -> Result<Option<Vec<u8>>, Box<dyn Error>>
where
	H: Hasher,
	H::Out: Ord,
{
	proving_backend.storage(key).map_err(|e| Box::new(e) as Box<dyn Error>)
}

/// Check child storage read proof on pre-created proving backend.
pub fn read_child_proof_check_on_proving_backend<H>(
	proving_backend: &TrieBackend<MemoryDB<H>, H>,
	storage_key: &[u8],
	key: &[u8],
) -> Result<Option<Vec<u8>>, Box<dyn Error>>
where
	H: Hasher,
	H::Out: Ord,
{
	proving_backend.child_storage(storage_key, key).map_err(|e| Box::new(e) as Box<dyn Error>)
}

/// Sets overlayed changes' changes trie configuration. Returns error if configuration
/// differs from previous OR config decode has failed.
fn set_changes_trie_config(
	overlay: &mut OverlayedChanges,
	config: Option<Vec<u8>>,
	final_check: bool,
) -> Result<(), Box<dyn Error>> {
	let config = match config {
		Some(v) => Some(Decode::decode(&mut &v[..])
			.map_err(|_| Box::new("Failed to decode changes trie configuration".to_owned()) as Box<dyn Error>)?),
		None => None,
	};

	if final_check && overlay.changes_trie_config.is_some() != config.is_some() {
		return Err(Box::new("Changes trie configuration change is not supported".to_owned()));
	}

	if let Some(config) = config {
		if !overlay.set_changes_trie_config(config) {
			return Err(Box::new("Changes trie configuration change is not supported".to_owned()));
		}
	}
	Ok(())
}

/// Reads storage value from overlay or from the backend.
fn try_read_overlay_value<H, B>(
	overlay: &OverlayedChanges,
	backend: &B, key: &[u8],
) -> Result<Option<Vec<u8>>, Box<dyn Error>> where H: Hasher, B: Backend<H> {
	match overlay.storage(key).map(|x| x.map(|x| x.to_vec())) {
		Some(value) => Ok(value),
		None => backend
			.storage(key)
			.map_err(|err| Box::new(ExecutionError::Backend(format!("{}", err))) as Box<dyn Error>),
	}
}

#[cfg(test)]
mod tests {
	use std::collections::HashMap;
	use codec::Encode;
	use super::*;
	use super::backend::InMemory;
	use super::ext::Ext;
	use super::changes_trie::{
		InMemoryStorage as InMemoryChangesTrieStorage,
		Configuration as ChangesTrieConfig,
	};
	use primitives::{Blake2Hasher, map, traits::Externalities, child_storage_key::ChildStorageKey};

	struct DummyCodeExecutor {
		change_changes_trie_config: bool,
		native_available: bool,
		native_succeeds: bool,
		fallback_succeeds: bool,
	}

	impl<H: Hasher> CodeExecutor<H> for DummyCodeExecutor {
		type Error = u8;

		fn call<E: Externalities<H>, R: Encode + Decode + PartialEq, NC: FnOnce() -> result::Result<R, &'static str>>(
			&self,
			ext: &mut E,
			_method: &str,
			_data: &[u8],
			use_native: bool,
			_native_call: Option<NC>,
		) -> (CallResult<R, Self::Error>, bool) {
			if self.change_changes_trie_config {
				ext.place_storage(
					well_known_keys::CHANGES_TRIE_CONFIG.to_vec(),
					Some(
						ChangesTrieConfig {
							digest_interval: 777,
							digest_levels: 333,
						}.encode()
					)
				);
			}

			let using_native = use_native && self.native_available;
			match (using_native, self.native_succeeds, self.fallback_succeeds) {
				(true, true, _) | (false, _, true) => {
					(
						Ok(
							NativeOrEncoded::Encoded(
								vec![
									ext.storage(b"value1").unwrap()[0] +
									ext.storage(b"value2").unwrap()[0]
								]
							)
						),
						using_native
					)
				},
				_ => (Err(0), using_native),
			}
		}
	}

	#[test]
	fn execute_works() {
		let backend = trie_backend::tests::test_trie();
		let mut overlayed_changes = Default::default();
		let changes_trie_storage = InMemoryChangesTrieStorage::<Blake2Hasher, u64>::new();

		let mut state_machine = StateMachine::new(
			backend,
			Some(&changes_trie_storage),
			NeverOffchainExt::new(),
			&mut overlayed_changes,
			&DummyCodeExecutor {
				change_changes_trie_config: false,
				native_available: true,
				native_succeeds: true,
				fallback_succeeds: true,
			},
			"test",
			&[],
			None,
		);

		assert_eq!(
			state_machine.execute(ExecutionStrategy::NativeWhenPossible).unwrap().0,
			vec![66],
		);
	}


	#[test]
	fn execute_works_with_native_else_wasm() {
		let backend = trie_backend::tests::test_trie();
		let mut overlayed_changes = Default::default();
		let changes_trie_storage = InMemoryChangesTrieStorage::<Blake2Hasher, u64>::new();

		let mut state_machine = StateMachine::new(
			backend,
			Some(&changes_trie_storage),
			NeverOffchainExt::new(),
			&mut overlayed_changes,
			&DummyCodeExecutor {
				change_changes_trie_config: false,
				native_available: true,
				native_succeeds: true,
				fallback_succeeds: true,
			},
			"test",
			&[],
			None,
		);

		assert_eq!(state_machine.execute(ExecutionStrategy::NativeElseWasm).unwrap().0, vec![66]);
	}

	#[test]
	fn dual_execution_strategy_detects_consensus_failure() {
		let mut consensus_failed = false;
		let backend = trie_backend::tests::test_trie();
		let mut overlayed_changes = Default::default();
		let changes_trie_storage = InMemoryChangesTrieStorage::<Blake2Hasher, u64>::new();

		let mut state_machine = StateMachine::new(
			backend,
			Some(&changes_trie_storage),
			NeverOffchainExt::new(),
			&mut overlayed_changes,
			&DummyCodeExecutor {
				change_changes_trie_config: false,
				native_available: true,
				native_succeeds: true,
				fallback_succeeds: false,
			},
			"test",
			&[],
			None,
		);

		assert!(
			state_machine.execute_using_consensus_failure_handler::<_, NeverNativeValue, fn() -> _>(
				ExecutionManager::Both(|we, _ne| {
					consensus_failed = true;
					we
				}),
				true,
				None,
			).is_err()
		);
		assert!(consensus_failed);
	}

	#[test]
	fn prove_execution_and_proof_check_works() {
		let executor = DummyCodeExecutor {
			change_changes_trie_config: false,
			native_available: true,
			native_succeeds: true,
			fallback_succeeds: true,
		};

		// fetch execution proof from 'remote' full node
		let remote_backend = trie_backend::tests::test_trie();
		let remote_root = remote_backend.storage_root(std::iter::empty()).0;
		let (remote_result, remote_proof) = prove_execution(
			remote_backend,
			&mut Default::default(),
			&executor,
			"test",
			&[],
			None,
		).unwrap();

		// check proof locally
		let local_result = execution_proof_check::<Blake2Hasher, _>(
			remote_root,
			remote_proof,
			&mut Default::default(),
			&executor,
			"test",
			&[],
			None,
		).unwrap();

		// check that both results are correct
		assert_eq!(remote_result, vec![66]);
		assert_eq!(remote_result, local_result);
	}

	#[test]
	fn clear_prefix_in_ext_works() {
		let initial: HashMap<_, _> = map![
			b"aaa".to_vec() => b"0".to_vec(),
			b"abb".to_vec() => b"1".to_vec(),
			b"abc".to_vec() => b"2".to_vec(),
			b"bbb".to_vec() => b"3".to_vec()
		];
		let mut state = InMemory::<Blake2Hasher>::from(initial);
		let backend = state.as_trie_backend().unwrap();
		let mut overlay = OverlayedChanges::new_from_top(vec![
				(b"aba".to_vec(), Some(b"1312".to_vec())),
				(b"bab".to_vec(), Some(b"228".to_vec())),
			],
			vec![
				(b"abd".to_vec(), Some(b"69".to_vec())),
				(b"bbd".to_vec(), Some(b"42".to_vec())),
			], None);

		{
			let changes_trie_storage = InMemoryChangesTrieStorage::<Blake2Hasher, u64>::new();
			let mut ext = Ext::new(
				&mut overlay,
				backend,
				Some(&changes_trie_storage),
				NeverOffchainExt::new(),
				None,
			);
			ext.clear_prefix(b"ab");
		}
		overlay.commit_prospective();

		overlay.discard_prospective();
		let values: HashMap<_, _>	= overlay.changes.top_iter()
			.map(|(k, v)| (k.to_vec(), v.map(|s| s.to_vec()))).collect();
		assert_eq!(
			values,
			map![
				b"abc".to_vec() => None.into(),
				b"abb".to_vec() => None.into(),
				b"aba".to_vec() => None.into(),
				b"abd".to_vec() => None.into(),

				b"bab".to_vec() => Some(b"228".to_vec()).into(),
				b"bbd".to_vec() => Some(b"42".to_vec()).into()
			],
		);
	}

	#[test]
	fn set_child_storage_works() {
		let mut state = InMemory::<Blake2Hasher>::default();
		let backend = state.as_trie_backend().unwrap();
		let changes_trie_storage = InMemoryChangesTrieStorage::<Blake2Hasher, u64>::new();
		let mut overlay = OverlayedChanges::default();
		let mut ext = Ext::new(
			&mut overlay,
			backend,
			Some(&changes_trie_storage),
			NeverOffchainExt::new(),
			None,
		);

		ext.set_child_storage(
			ChildStorageKey::from_slice(b":child_storage:default:testchild").unwrap(),
			b"abc".to_vec(),
			b"def".to_vec()
		);
		assert_eq!(
			ext.child_storage(
				ChildStorageKey::from_slice(b":child_storage:default:testchild").unwrap(),
				b"abc"
			),
			Some(b"def".to_vec())
		);
		ext.kill_child_storage(
			ChildStorageKey::from_slice(b":child_storage:default:testchild").unwrap()
		);
		assert_eq!(
			ext.child_storage(
				ChildStorageKey::from_slice(b":child_storage:default:testchild").unwrap(),
				b"abc"
			),
			None
		);
	}

	#[test]
	fn prove_read_and_proof_check_works() {
		// fetch read proof from 'remote' full node
		let remote_backend = trie_backend::tests::test_trie();
		let remote_root = remote_backend.storage_root(::std::iter::empty()).0;
		let remote_proof = prove_read(remote_backend, b"value2").unwrap().1;
 		// check proof locally
		let local_result1 = read_proof_check::<Blake2Hasher>(
			remote_root,
			remote_proof.clone(),
			b"value2"
		).unwrap();
		let local_result2 = read_proof_check::<Blake2Hasher>(
			remote_root,
			remote_proof.clone(),
			&[0xff]
		).is_ok();
 		// check that results are correct
		assert_eq!(local_result1, Some(vec![24]));
		assert_eq!(local_result2, false);
		// on child trie
		let remote_backend = trie_backend::tests::test_trie();
		let remote_root = remote_backend.storage_root(::std::iter::empty()).0;
		let remote_proof = prove_child_read(
			remote_backend,
			b":child_storage:default:sub1",
			b"value3"
		).unwrap().1;
		let local_result1 = read_child_proof_check::<Blake2Hasher>(
			remote_root,
			remote_proof.clone(),
			b":child_storage:default:sub1",b"value3"
		).unwrap();
		let local_result2 = read_child_proof_check::<Blake2Hasher>(
			remote_root,
			remote_proof.clone(),
			b":child_storage:default:sub1",
			b"value2"
		).unwrap();
		assert_eq!(local_result1, Some(vec![142]));
		assert_eq!(local_result2, None);
	}

	#[test]
	fn cannot_change_changes_trie_config() {
		let backend = trie_backend::tests::test_trie();
		let mut overlayed_changes = Default::default();
		let changes_trie_storage = InMemoryChangesTrieStorage::<Blake2Hasher, u64>::new();

		let mut state_machine = StateMachine::new(
			backend,
			Some(&changes_trie_storage),
			NeverOffchainExt::new(),
			&mut overlayed_changes,
			&DummyCodeExecutor {
				change_changes_trie_config: true,
				native_available: false,
				native_succeeds: true,
				fallback_succeeds: true,
			},
			"test",
			&[],
			None,
		);

		assert!(state_machine.execute(ExecutionStrategy::NativeWhenPossible).is_err());
	}

	#[test]
	fn cannot_change_changes_trie_config_with_native_else_wasm() {
		let backend = trie_backend::tests::test_trie();
		let mut overlayed_changes = Default::default();
		let changes_trie_storage = InMemoryChangesTrieStorage::<Blake2Hasher, u64>::new();

		let mut state_machine = StateMachine::new(
			backend,
			Some(&changes_trie_storage),
			NeverOffchainExt::new(),
			&mut overlayed_changes,
			&DummyCodeExecutor {
				change_changes_trie_config: true,
				native_available: false,
				native_succeeds: true,
				fallback_succeeds: true,
			},
			"test",
			&[],
			None,
		);

		assert!(state_machine.execute(ExecutionStrategy::NativeElseWasm).is_err());
	}
}<|MERGE_RESOLUTION|>--- conflicted
+++ resolved
@@ -76,334 +76,6 @@
 	ChangesTrieCacheAction<<H as Hasher>::Out, N>,
 );
 
-<<<<<<< HEAD
-/// A wrapper around a child storage key.
-///
-/// This wrapper ensures that the child storage key is correct and properly used. It is
-/// impossible to create an instance of this struct without providing a correct `storage_key`.
-pub struct ChildStorageKey<'a, H: Hasher> {
-	storage_key: Cow<'a, [u8]>,
-	_hasher: PhantomData<H>,
-}
-
-impl<'a, H: Hasher> ChildStorageKey<'a, H> {
-	fn new(storage_key: Cow<'a, [u8]>) -> Option<Self> {
-		if !trie::is_child_trie_key_valid::<Layout<H>>(&storage_key) {
-			return None;
-		}
-
-		Some(ChildStorageKey {
-			storage_key,
-			_hasher: PhantomData,
-		})
-	}
-
-	/// Create a new `ChildStorageKey` from a vector.
-	///
-	/// `storage_key` has should start with `:child_storage:default:`
-	/// See `is_child_trie_key_valid` for more details.
-	pub fn from_vec(key: Vec<u8>) -> Option<Self> {
-		Self::new(Cow::Owned(key))
-	}
-
-	/// Create a new `ChildStorageKey` from a slice.
-	///
-	/// `storage_key` has should start with `:child_storage:default:`
-	/// See `is_child_trie_key_valid` for more details.
-	pub fn from_slice(key: &'a [u8]) -> Option<Self> {
-		Self::new(Cow::Borrowed(key))
-	}
-
-	/// Get access to the byte representation of the storage key.
-	///
-	/// This key is guaranteed to be correct.
-	pub fn as_ref(&self) -> &[u8] {
-		&*self.storage_key
-	}
-
-	/// Destruct this instance into an owned vector that represents the storage key.
-	///
-	/// This key is guaranteed to be correct.
-	pub fn into_owned(self) -> Vec<u8> {
-		self.storage_key.into_owned()
-	}
-}
-
-/// State Machine Error bound.
-///
-/// This should reflect WASM error type bound for future compatibility.
-pub trait Error: 'static + fmt::Debug + fmt::Display + Send {}
-
-impl Error for ExecutionError {}
-
-/// Externalities Error.
-///
-/// Externalities are not really allowed to have errors, since it's assumed that dependent code
-/// would not be executed unless externalities were available. This is included for completeness,
-/// and as a transition away from the pre-existing framework.
-#[derive(Debug, Eq, PartialEq)]
-pub enum ExecutionError {
-	/// Backend error.
-	Backend(String),
-	/// The entry `:code` doesn't exist in storage so there's no way we can execute anything.
-	CodeEntryDoesNotExist,
-	/// Backend is incompatible with execution proof generation process.
-	UnableToGenerateProof,
-	/// Invalid execution proof.
-	InvalidProof,
-}
-
-impl fmt::Display for ExecutionError {
-	fn fmt(&self, f: &mut fmt::Formatter) -> fmt::Result { write!(f, "Externalities Error") }
-}
-
-type CallResult<R, E> = Result<NativeOrEncoded<R>, E>;
-
-/// Externalities: pinned to specific active address.
-pub trait Externalities<H: Hasher> {
-	/// Read runtime storage.
-	fn storage(&self, key: &[u8]) -> Option<Vec<u8>>;
-
-	/// Get storage value hash. This may be optimized for large values.
-	fn storage_hash(&self, key: &[u8]) -> Option<H::Out> {
-		self.storage(key).map(|v| H::hash(&v))
-	}
-
-	/// Get child storage value hash. This may be optimized for large values.
-	fn child_storage_hash(&self, storage_key: ChildStorageKey<H>, key: &[u8]) -> Option<H::Out> {
-		self.child_storage(storage_key, key).map(|v| H::hash(&v))
-	}
-
-	/// Read original runtime storage, ignoring any overlayed changes.
-	fn original_storage(&self, key: &[u8]) -> Option<Vec<u8>>;
-
-	/// Read original runtime child storage, ignoring any overlayed changes.
-	fn original_child_storage(&self, storage_key: ChildStorageKey<H>, key: &[u8]) -> Option<Vec<u8>>;
-
-	/// Get original storage value hash, ignoring any overlayed changes.
-	/// This may be optimized for large values.
-	fn original_storage_hash(&self, key: &[u8]) -> Option<H::Out> {
-		self.original_storage(key).map(|v| H::hash(&v))
-	}
-
-	/// Get original child storage value hash, ignoring any overlayed changes.
-	/// This may be optimized for large values.
-	fn original_child_storage_hash(
-		&self,
-		storage_key: ChildStorageKey<H>,
-		key: &[u8],
-	) -> Option<H::Out> {
-		self.original_child_storage(storage_key, key).map(|v| H::hash(&v))
-	}
-
-	/// Read child runtime storage.
-	fn child_storage(&self, storage_key: ChildStorageKey<H>, key: &[u8]) -> Option<Vec<u8>>;
-
-	/// Set storage entry `key` of current contract being called (effective immediately).
-	fn set_storage(&mut self, key: Vec<u8>, value: Vec<u8>) {
-		self.place_storage(key, Some(value));
-	}
-
-	/// Set child storage entry `key` of current contract being called (effective immediately).
-	fn set_child_storage(&mut self, storage_key: ChildStorageKey<H>, key: Vec<u8>, value: Vec<u8>) {
-		self.place_child_storage(storage_key, key, Some(value))
-	}
-
-	/// Clear a storage entry (`key`) of current contract being called (effective immediately).
-	fn clear_storage(&mut self, key: &[u8]) {
-		self.place_storage(key.to_vec(), None);
-	}
-
-	/// Clear a child storage entry (`key`) of current contract being called (effective immediately).
-	fn clear_child_storage(&mut self, storage_key: ChildStorageKey<H>, key: &[u8]) {
-		self.place_child_storage(storage_key, key.to_vec(), None)
-	}
-
-	/// Whether a storage entry exists.
-	fn exists_storage(&self, key: &[u8]) -> bool {
-		self.storage(key).is_some()
-	}
-
-	/// Whether a child storage entry exists.
-	fn exists_child_storage(&self, storage_key: ChildStorageKey<H>, key: &[u8]) -> bool {
-		self.child_storage(storage_key, key).is_some()
-	}
-
-	/// Clear an entire child storage.
-	fn kill_child_storage(&mut self, storage_key: ChildStorageKey<H>);
-
-	/// Clear storage entries which keys are start with the given prefix.
-	fn clear_prefix(&mut self, prefix: &[u8]);
-
-	/// Clear child storage entries which keys are start with the given prefix.
-	fn clear_child_prefix(&mut self, storage_key: ChildStorageKey<H>, prefix: &[u8]);
-
-	/// Set or clear a storage entry (`key`) of current contract being called (effective immediately).
-	fn place_storage(&mut self, key: Vec<u8>, value: Option<Vec<u8>>);
-
-	/// Set or clear a child storage entry. Return whether the operation succeeds.
-	fn place_child_storage(&mut self, storage_key: ChildStorageKey<H>, key: Vec<u8>, value: Option<Vec<u8>>);
-
-	/// Get the identity of the chain.
-	fn chain_id(&self) -> u64;
-
-	/// Get the trie root of the current storage map. This will also update all child storage keys in the top-level storage map.
-	fn storage_root(&mut self) -> H::Out where H::Out: Ord;
-
-	/// Get the trie root of a child storage map. This will also update the value of the child
-	/// storage keys in the top-level storage map.
-	/// If the storage root equals the default hash as defined by the trie, the key in the top-level
-	/// storage map will be removed.
-	fn child_storage_root(&mut self, storage_key: ChildStorageKey<H>) -> Vec<u8>;
-
-	/// Get the change trie root of the current storage overlay at a block with given parent.
-	fn storage_changes_root(&mut self, parent: H::Out) -> Result<Option<H::Out>, ()> where H::Out: Ord;
-
-	/// Returns offchain externalities extension if present.
-	fn offchain(&mut self) -> Option<&mut dyn offchain::Externalities>;
-
-	/// Create a new transactional layer.
-	fn storage_start_transaction(&mut self);
-
-	/// Discard a transactional layer, pending changes of every trasaction below this layer are
-	/// dropped (including committed changes) .
-	fn storage_discard_transaction(&mut self);
-
-	/// Commit a transactional layer. The changes stay attached to parent transaction layer.
-	fn storage_commit_transaction(&mut self);
-	
-	/// Returns the keystore.
-	fn keystore(&self) -> Option<BareCryptoStorePtr>;
-}
-
-/// An implementation of offchain extensions that should never be triggered.
-pub enum NeverOffchainExt {}
-
-impl NeverOffchainExt {
-	/// Create new offchain extensions.
-	pub fn new<'a>() -> Option<&'a mut Self> {
-		None
-	}
-}
-
-impl offchain::Externalities for NeverOffchainExt {
-	fn is_validator(&self) -> bool {
-		unreachable!()
-	}
-
-	fn submit_transaction(&mut self, _extrinsic: Vec<u8>) -> Result<(), ()> {
-		unreachable!()
-	}
-
-	fn network_state(
-		&self,
-	) -> Result<offchain::OpaqueNetworkState, ()> {
-		unreachable!()
-	}
-
-	fn timestamp(&mut self) -> offchain::Timestamp {
-		unreachable!()
-	}
-
-	fn sleep_until(&mut self, _deadline: offchain::Timestamp) {
-		unreachable!()
-	}
-
-	fn random_seed(&mut self) -> [u8; 32] {
-		unreachable!()
-	}
-
-	fn local_storage_set(&mut self, _kind: offchain::StorageKind, _key: &[u8], _value: &[u8]) {
-		unreachable!()
-	}
-
-	fn local_storage_compare_and_set(
-		&mut self,
-		_kind: offchain::StorageKind,
-		_key: &[u8],
-		_old_value: Option<&[u8]>,
-		_new_value: &[u8],
-	) -> bool {
-		unreachable!()
-	}
-
-	fn local_storage_get(&mut self, _kind: offchain::StorageKind, _key: &[u8]) -> Option<Vec<u8>> {
-		unreachable!()
-	}
-
-	fn http_request_start(
-		&mut self,
-		_method: &str,
-		_uri: &str,
-		_meta: &[u8]
-	) -> Result<offchain::HttpRequestId, ()> {
-		unreachable!()
-	}
-
-	fn http_request_add_header(
-		&mut self,
-		_request_id: offchain::HttpRequestId,
-		_name: &str,
-		_value: &str
-	) -> Result<(), ()> {
-		unreachable!()
-	}
-
-	fn http_request_write_body(
-		&mut self,
-		_request_id: offchain::HttpRequestId,
-		_chunk: &[u8],
-		_deadline: Option<offchain::Timestamp>
-	) -> Result<(), offchain::HttpError> {
-		unreachable!()
-	}
-
-	fn http_response_wait(
-		&mut self,
-		_ids: &[offchain::HttpRequestId],
-		_deadline: Option<offchain::Timestamp>
-	) -> Vec<offchain::HttpRequestStatus> {
-		unreachable!()
-	}
-
-	fn http_response_headers(
-		&mut self,
-		_request_id: offchain::HttpRequestId
-	) -> Vec<(Vec<u8>, Vec<u8>)> {
-		unreachable!()
-	}
-
-	fn http_response_read_body(
-		&mut self,
-		_request_id: offchain::HttpRequestId,
-		_buffer: &mut [u8],
-		_deadline: Option<offchain::Timestamp>
-	) -> Result<usize, offchain::HttpError> {
-		unreachable!()
-	}
-}
-
-/// Code execution engine.
-pub trait CodeExecutor<H: Hasher>: Sized + Send + Sync {
-	/// Externalities error type.
-	type Error: Error;
-
-	/// Call a given method in the runtime. Returns a tuple of the result (either the output data
-	/// or an execution error) together with a `bool`, which is true if native execution was used.
-	fn call<
-		E: Externalities<H>, R: Encode + Decode + PartialEq, NC: FnOnce() -> result::Result<R, &'static str> + UnwindSafe
-	>(
-		&self,
-		ext: &mut E,
-		method: &str,
-		data: &[u8],
-		use_native: bool,
-		native_call: Option<NC>,
-	) -> (CallResult<R, Self::Error>, bool);
-}
-
-=======
->>>>>>> 1fe6aaea
 /// Strategy for executing a call into the runtime.
 #[derive(Copy, Clone, Eq, PartialEq, Debug)]
 pub enum ExecutionStrategy {
@@ -620,17 +292,12 @@
 		);
 
 		if was_native {
-<<<<<<< HEAD
 			self.overlay.changes = orig_changes.clone();
-			let (wasm_result, _, wasm_storage_delta, wasm_changes_delta) = self.execute_aux(compute_tx, false, native_call);
-=======
-			self.overlay.prospective = orig_prospective.clone();
 			let (wasm_result, _, wasm_storage_delta, wasm_changes_delta) = self.execute_aux(
 				compute_tx,
 				false,
 				native_call,
 			);
->>>>>>> 1fe6aaea
 
 			if (result.is_ok() && wasm_result.is_ok()
 				&& result.as_ref().ok() == wasm_result.as_ref().ok())
@@ -662,17 +329,12 @@
 		if !was_native || result.is_ok() {
 			(result, storage_delta, changes_delta)
 		} else {
-<<<<<<< HEAD
 			self.overlay.changes = orig_changes.clone();
-			let (wasm_result, _, wasm_storage_delta, wasm_changes_delta) = self.execute_aux(compute_tx, false, native_call);
-=======
-			self.overlay.prospective = orig_prospective.clone();
 			let (wasm_result, _, wasm_storage_delta, wasm_changes_delta) = self.execute_aux(
 				compute_tx,
 				false,
 				native_call,
 			);
->>>>>>> 1fe6aaea
 			(wasm_result, wasm_storage_delta, wasm_changes_delta)
 		}
 	}
@@ -722,16 +384,10 @@
 
 			let (result, storage_delta, changes_delta) = match manager {
 				ExecutionManager::Both(on_consensus_failure) => {
-<<<<<<< HEAD
-					self.execute_call_with_both_strategy(compute_tx, native_call.take(), orig_changes, on_consensus_failure)
-				},
-				ExecutionManager::NativeElseWasm => {
-					self.execute_call_with_native_else_wasm_strategy(compute_tx, native_call.take(), orig_changes)
-=======
 					self.execute_call_with_both_strategy(
 						compute_tx,
 						native_call.take(),
-						orig_prospective,
+						orig_changes,
 						on_consensus_failure,
 					)
 				},
@@ -739,9 +395,8 @@
 					self.execute_call_with_native_else_wasm_strategy(
 						compute_tx,
 						native_call.take(),
-						orig_prospective,
+						orig_changes,
 					)
->>>>>>> 1fe6aaea
 				},
 				ExecutionManager::AlwaysWasm(trust_level) => {
 					let _abort_guard = match trust_level {
